[tool.poetry]
name = "NeRF-extension"
version = "0.1.0"
description = "A mesh reconstruction tool build around Neural Radiance Fields"
authors = ["Cristian Chivrga <cchivriga@gmail.com>"]
license = "MIT"

[tool.poetry.dependencies]
python = "^3.7"
imageio = "^2.8.0"
numpy = "^1.18.4"
pyyaml = "^5.3.1"
tensorboard = "^2.3.0"
torch = "^1.6.0"
torchvision = "^0.7.0"
tqdm = "^4.46.0"
opencv-python-headless = "^4.2.0"
matplotlib = "^3.2.1"
trimesh = "^3.6.38"
pyrender = "^0.1.40"
pycollada = "^0.7.1"
scipy = "^1.4.1"
scikit-image = "^0.17.2"
<<<<<<< HEAD
OpenEXR = "^1.3.2"
pytorch3d = "^0.2.5"
=======
torchsearchsorted = {git = "https://github.com/aliutkus/torchsearchsorted" }
>>>>>>> d25a5c4f

[tool.poetry.dev-dependencies]

[build-system]
requires = ["poetry>=0.12"]
build-backend = "poetry.masonry.api"<|MERGE_RESOLUTION|>--- conflicted
+++ resolved
@@ -10,7 +10,7 @@
 imageio = "^2.8.0"
 numpy = "^1.18.4"
 pyyaml = "^5.3.1"
-tensorboard = "^2.3.0"
+tensorboard = "^2.2.0"
 torch = "^1.6.0"
 torchvision = "^0.7.0"
 tqdm = "^4.46.0"
@@ -21,12 +21,9 @@
 pycollada = "^0.7.1"
 scipy = "^1.4.1"
 scikit-image = "^0.17.2"
-<<<<<<< HEAD
 OpenEXR = "^1.3.2"
 pytorch3d = "^0.2.5"
-=======
-torchsearchsorted = {git = "https://github.com/aliutkus/torchsearchsorted" }
->>>>>>> d25a5c4f
+pytorch-lightning = "^0.9.0"
 
 [tool.poetry.dev-dependencies]
 
