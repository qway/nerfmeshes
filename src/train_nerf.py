import os
import argparse
import time
<<<<<<< HEAD
import numpy as np
=======
>>>>>>> d25a5c4f
import torch
import yaml

<<<<<<< HEAD
# git+https://github.com/facebookresearch/pytorch3d.git@stable
from pytorch3d.io import load_obj, save_obj
from pytorch3d.structures import Meshes
from pytorch3d.ops import sample_points_from_meshes
from pytorch3d.loss import chamfer_distance
from torch.utils.tensorboard import SummaryWriter
from tqdm import tqdm, trange
from mesh_nerf import extract_geometry
from nerf import (CfgNode, get_embedding_function, get_ray_bundle, img2mse,
                  load_blender_data, load_llff_data, meshgrid_xy, models,
                  mse2psnr, run_one_iter_of_nerf)
=======
from pathlib import Path
from pytorch_lightning import Trainer, seed_everything
from pytorch_lightning.callbacks import ModelCheckpoint
from pytorch_lightning.core.memory import ModelSummary
from pytorch_lightning.loggers import TensorBoardLogger

from nerf import CfgNode
from model_nerf import NeRFModel, nest_dict
from lightning_modules import LoggerCallback


class PathParser:

    def __init__(self, root_path: str):
        # root path
        self.root_path = Path(root_path)

        # logger root log path
        self.log_root_dir = None

        # logger log path
        self.log_dir = None

        # logger log version
        self.exp_name, self.log_name, self.log_version = None, None, None

        # checkpoints dir
        self.checkpoint_dir = None

        # latest best checkpoint dir
        self.checkpoint_path = None

        # config path
        self.config_path = None

    def parse(self, config_args):
        path = config_args.load_checkpoint
        if path is not None:
            # path segments
            self.exp_name, self.log_name, self.log_version = os.path.normpath(path).split(os.path.sep)[-3:]

            self.config_path = str(self.root_path / path / "hparams.yaml")
        else:
            self.config_path = config_args.config

        # Read config file.
        with open(self.config_path, "r") as file:
            cfg_dict = yaml.load(file, Loader = yaml.FullLoader)
            cfg = CfgNode(nest_dict(cfg_dict, sep = "."))

        if path is None:
            self.exp_name = cfg.experiment.id
            self.log_name = str(time.strftime("%y-%m-%d-%H:%M-")) + config_args.run_name

        # Log root experiment path
        self.log_root_dir = str(self.root_path / self.exp_name)
>>>>>>> d25a5c4f

        # Train logger
        os.makedirs(Path(self.log_root_dir) / self.log_name, exist_ok = True)
        logger = TensorBoardLogger(self.log_root_dir, self.log_name, version=self.log_version,
                                   default_hp_metric=False)

<<<<<<< HEAD
def create_mesh(verts, faces_idx):
    # We scale normalize and center the target mesh to fit in a sphere of radius 1 centered at (0,0,0).
    # (scale, center) will be used to bring the predicted mesh to its original center and scale
    verts = verts - verts.mean(0)
    scale = max(verts.abs().max(0)[0])
    verts = verts / scale

    # We construct a Meshes structure for the target mesh
    target_mesh = Meshes(verts=[verts], faces=[faces_idx])

    return target_mesh

=======
        # Logger log dir
        self.log_dir = Path(logger.log_dir)

        # Checkpoint dir
        self.checkpoint_dir = self.log_dir / "checkpoints"
        os.makedirs(self.checkpoint_dir, exist_ok = True)

        if path is not None:
            # latest best checkpoint path
            self.checkpoint_path = str(self.checkpoint_dir / "model-last.ckpt")

        self.checkpoint_dir = self.log_dir / "checkpoints"

        return cfg, logger


if __name__ == "__main__":
    torch.set_printoptions(threshold = 100, edgeitems = 50, precision = 8, sci_mode = False)
>>>>>>> d25a5c4f

def main():
    parser = argparse.ArgumentParser()
    parser.add_argument(
        "--config", type = str, required = True, help = "Path to (.yml) config file."
    )
    parser.add_argument(
        "--gpus",
        type = int,
        default = 1,
        help = "Amount of Gpus that should be used(In most cases leave at 1)",
    )
    parser.add_argument(
        "--load-checkpoint",
        type = str,
        default = None,
        help = "Path to the training log to resume training.",
    )
    parser.add_argument(
<<<<<<< HEAD
        "--mesh-path",
        type=str,
        default="lego.obj",
        help="Path to model replica.",
    )
    configargs = parser.parse_args()
=======
        "--run-name",
        type = str,
        default = "default",
        help = "Name of the run should be appended to the date"
    )

    config_args = parser.parse_args()
>>>>>>> d25a5c4f

    # root path
    parser = PathParser("../logs")
    cfg, logger = parser.parse(config_args)

    # # (Optional:) enable this to track autograd issues when debugging
    # torch.autograd.set_detect_anomaly(True)
<<<<<<< HEAD

    # If a pre-cached dataset is available, skip the dataloader.
    USE_CACHED_DATASET = False
    train_paths, validation_paths = None, None
    images, poses, render_poses, hwf, i_split = None, None, None, None, None
    H, W, focal, i_train, i_val, i_test = None, None, None, None, None, None

    if hasattr(cfg.dataset, "cachedir") and os.path.exists(cfg.dataset.cachedir):
        train_paths = glob.glob(os.path.join(cfg.dataset.cachedir, "train", "*.data"))
        validation_paths = glob.glob(
            os.path.join(cfg.dataset.cachedir, "val", "*.data")
        )
        USE_CACHED_DATASET = True
    else:
        # Load dataset
        images, poses, render_poses, hwf = None, None, None, None
        if cfg.dataset.type.lower() == "blender":
            images, poses, _, render_poses, hwf, i_split = load_blender_data(
                cfg.dataset.basedir,
                half_res=cfg.dataset.half_res,
                testskip=cfg.dataset.testskip,
            )
            i_train, i_val, i_test = i_split
            H, W, focal = hwf
            H, W = int(H), int(W)
            hwf = [H, W, focal]
            if cfg.nerf.train.white_background:
                images = images[..., :3] * images[..., -1:] + (1.0 - images[..., -1:])
        elif cfg.dataset.type.lower() == "llff":
            images, poses, bds, render_poses, i_test = load_llff_data(
                cfg.dataset.basedir, factor=cfg.dataset.downsample_factor
            )
            hwf = poses[0, :3, -1]
            poses = poses[:, :3, :4]
            if not isinstance(i_test, list):
                i_test = [i_test]
            if cfg.dataset.llffhold > 0:
                i_test = np.arange(images.shape[0])[:: cfg.dataset.llffhold]
            i_val = i_test
            i_train = np.array(
                [
                    i
                    for i in np.arange(images.shape[0])
                    if (i not in i_test and i not in i_val)
                ]
            )
            H, W, focal = hwf
            H, W = int(H), int(W)
            hwf = [H, W, focal]
            images = torch.from_numpy(images)
            poses = torch.from_numpy(poses)

    # Seed experiment for repeatability
    seed = cfg.experiment.randomseed
    np.random.seed(seed)
    torch.manual_seed(seed)

    # Device on which to run.
    if torch.cuda.is_available():
        device = "cuda"
    else:
        device = "cpu"

    encode_position_fn = get_embedding_function(
        num_encoding_functions=cfg.models.coarse.num_encoding_fn_xyz,
        include_input=cfg.models.coarse.include_input_xyz,
        log_sampling=cfg.models.coarse.log_sampling_xyz,
    )

    encode_direction_fn = None
    if cfg.models.coarse.use_viewdirs:
        encode_direction_fn = get_embedding_function(
            num_encoding_functions=cfg.models.coarse.num_encoding_fn_dir,
            include_input=cfg.models.coarse.include_input_dir,
            log_sampling=cfg.models.coarse.log_sampling_dir,
        )

    # Initialize a coarse-resolution model.
    model_coarse = getattr(models, cfg.models.coarse.type)(
        num_encoding_fn_xyz=cfg.models.coarse.num_encoding_fn_xyz,
        num_encoding_fn_dir=cfg.models.coarse.num_encoding_fn_dir,
        include_input_xyz=cfg.models.coarse.include_input_xyz,
        include_input_dir=cfg.models.coarse.include_input_dir,
        use_viewdirs=cfg.models.coarse.use_viewdirs,
    )
    model_coarse.to(device)
    # If a fine-resolution model is specified, initialize it.
    model_fine = None
    if hasattr(cfg.models, "fine"):
        model_fine = getattr(models, cfg.models.fine.type)(
            num_encoding_fn_xyz=cfg.models.fine.num_encoding_fn_xyz,
            num_encoding_fn_dir=cfg.models.fine.num_encoding_fn_dir,
            include_input_xyz=cfg.models.fine.include_input_xyz,
            include_input_dir=cfg.models.fine.include_input_dir,
            use_viewdirs=cfg.models.fine.use_viewdirs,
        )
        model_fine.to(device)

    # Initialize optimizer.
    trainable_parameters = list(model_coarse.parameters())
    if model_fine is not None:
        trainable_parameters += list(model_fine.parameters())

    optimizer = getattr(torch.optim, cfg.optimizer.type)(
        trainable_parameters, lr=cfg.optimizer.lr
    )

    # Setup logging.
    logdir = os.path.join(cfg.experiment.logdir, cfg.experiment.id)

    os.makedirs(logdir, exist_ok=True)
    writer = SummaryWriter(logdir)
    # Write out config parameters.
    with open(os.path.join(logdir, "config.yml"), "w") as f:
        f.write(cfg.dump())  # cfg, f, default_flow_style=False)

    # By default, start at iteration 0 (unless a checkpoint is specified).
    start_iter = 0

    # Load an existing checkpoint, if a path is specified.
    if os.path.exists(configargs.load_checkpoint):
        checkpoint = torch.load(configargs.load_checkpoint)
        model_coarse.load_state_dict(checkpoint["model_coarse_state_dict"])
        if checkpoint["model_fine_state_dict"]:
            model_fine.load_state_dict(checkpoint["model_fine_state_dict"])
        optimizer.load_state_dict(checkpoint["optimizer_state_dict"])
        start_iter = checkpoint["iter"]

    # target 3D mesh
    verts, faces, _ = load_obj(os.path.join(cfg.experiment.meshdir, configargs.mesh_path))

    # find the faces and vertices
    faces_idx = faces.verts_idx.to(device)
    verts = verts.to(device)

    # target mesh
    target_mesh = create_mesh(verts, faces_idx)

    for i in trange(start_iter, cfg.experiment.train_iters):

        model_coarse.train()
        if model_fine:
            model_fine.train()

        rgb_coarse, rgb_fine = None, None
        target_ray_values = None
        if USE_CACHED_DATASET:
            datafile = np.random.choice(train_paths)
            cache_dict = torch.load(datafile)
            ray_bundle = cache_dict["ray_bundle"].to(device)
            ray_origins, ray_directions = (
                ray_bundle[0].reshape((-1, 3)),
                ray_bundle[1].reshape((-1, 3)),
            )
            target_ray_values = cache_dict["target"][..., :3].reshape((-1, 3))
            select_inds = np.random.choice(
                ray_origins.shape[0],
                size=(cfg.nerf.train.num_random_rays),
                replace=False,
            )
            ray_origins, ray_directions = (
                ray_origins[select_inds],
                ray_directions[select_inds],
            )
            target_ray_values = target_ray_values[select_inds].to(device)
            # ray_bundle = torch.stack([ray_origins, ray_directions], dim=0).to(device)

            rgb_coarse, _, _, _, rgb_fine, _, _, _ = run_one_iter_of_nerf(
                cache_dict["height"],
                cache_dict["width"],
                cache_dict["focal_length"],
                model_coarse,
                model_fine,
                ray_origins,
                ray_directions,
                cfg,
                mode="train",
                encode_position_fn=encode_position_fn,
                encode_direction_fn=encode_direction_fn,
            )
        else:
            img_idx = np.random.choice(i_train)
            img_target = images[img_idx].to(device)
            pose_target = poses[img_idx, :3, :4].to(device)
            ray_origins, ray_directions = get_ray_bundle(H, W, focal, pose_target)
            coords = torch.stack(
                meshgrid_xy(torch.arange(H).to(device), torch.arange(W).to(device)),
                dim=-1,
            )
            coords = coords.reshape((-1, 2))
            select_inds = np.random.choice(
                coords.shape[0], size=(cfg.nerf.train.num_random_rays), replace=False
            )
            select_inds = coords[select_inds]
            ray_origins = ray_origins[select_inds[:, 0], select_inds[:, 1], :]
            ray_directions = ray_directions[select_inds[:, 0], select_inds[:, 1], :]
            # batch_rays = torch.stack([ray_origins, ray_directions], dim=0)
            target_s = img_target[select_inds[:, 0], select_inds[:, 1], :]

            then = time.time()
            rgb_coarse, _, _, _, rgb_fine, _, _, _ = run_one_iter_of_nerf(
                H,
                W,
                focal,
                model_coarse,
                model_fine,
                ray_origins,
                ray_directions,
                cfg,
                mode="train",
                encode_position_fn=encode_position_fn,
                encode_direction_fn=encode_direction_fn,
            )
            target_ray_values = target_s

        coarse_loss = torch.nn.functional.mse_loss(
            rgb_coarse[..., :3], target_ray_values[..., :3]
        )
        fine_loss = None
        if rgb_fine is not None:
            fine_loss = torch.nn.functional.mse_loss(
                rgb_fine[..., :3], target_ray_values[..., :3]
            )

        loss = coarse_loss + (fine_loss if fine_loss is not None else 0.0)
        loss.backward()

        psnr = mse2psnr(loss.item())

        optimizer.step()
        optimizer.zero_grad()

        # Learning rate updates
        num_decay_steps = cfg.scheduler.lr_decay * 1000
        lr_new = cfg.optimizer.lr * (
            cfg.scheduler.lr_decay_factor ** (i / num_decay_steps)
        )
        for param_group in optimizer.param_groups:
            param_group["lr"] = lr_new

        if i % cfg.experiment.print_every == 0 or i == cfg.experiment.train_iters - 1:
            tqdm.write(
                "[TRAIN] Iter: "
                + str(i)
                + " Loss: "
                + str(loss.item())
                + " PSNR: "
                + str(psnr)
            )
        writer.add_scalar("train/loss", loss.item(), i)
        writer.add_scalar("train/coarse_loss", coarse_loss.item(), i)
        if rgb_fine is not None:
            writer.add_scalar("train/fine_loss", fine_loss.item(), i)
        writer.add_scalar("train/psnr", psnr, i)

        # Validation
        if (
            i % cfg.experiment.validate_every == 0
            or i == cfg.experiment.train_iters - 1
        ):
            tqdm.write("[VAL] =======> Iter: " + str(i))
            model_coarse.eval()
            if model_fine:
                model_coarse.eval()

            start = time.time()
            with torch.no_grad():
                rgb_coarse, rgb_fine = None, None
                target_ray_values = None
                if USE_CACHED_DATASET:
                    datafile = np.random.choice(validation_paths)
                    cache_dict = torch.load(datafile)
                    rgb_coarse, _, _, _, rgb_fine, _, _, _ = run_one_iter_of_nerf(
                        cache_dict["height"],
                        cache_dict["width"],
                        cache_dict["focal_length"],
                        model_coarse,
                        model_fine,
                        cache_dict["ray_origins"].to(device),
                        cache_dict["ray_directions"].to(device),
                        cfg,
                        mode="validation",
                        encode_position_fn=encode_position_fn,
                        encode_direction_fn=encode_direction_fn,
                    )
                    target_ray_values = cache_dict["target"].to(device)
                else:
                    img_idx = np.random.choice(i_val)
                    img_target = images[img_idx].to(device)
                    pose_target = poses[img_idx, :3, :4].to(device)
                    ray_origins, ray_directions = get_ray_bundle(
                        H, W, focal, pose_target
                    )
                    rgb_coarse, _, _, _, rgb_fine, _, _, _ = run_one_iter_of_nerf(
                        H,
                        W,
                        focal,
                        model_coarse,
                        model_fine,
                        ray_origins,
                        ray_directions,
                        cfg,
                        mode="validation",
                        encode_position_fn=encode_position_fn,
                        encode_direction_fn=encode_direction_fn,
                    )
                    target_ray_values = img_target
                coarse_loss = img2mse(rgb_coarse[..., :3], target_ray_values[..., :3])
                loss, fine_diffuse_loss, fine_chamfer_loss = 0.0, 0.0, 0.0

                # Chamfer Loss
                # Read the input 3D model
                vertices, faces, _, _, _, _ = extract_geometry(model_fine, encode_position_fn, encode_direction_fn)

                # Move to the available device
                verts, faces_idx = vertices.to(device), faces.to(device)

                # We construct a Meshes structure for the target mesh
                input_mesh = create_mesh(verts, faces_idx)

                # Sparse sampling
                sample_trg = sample_points_from_meshes(target_mesh, 1600)
                sample_pred = sample_points_from_meshes(input_mesh, 1600)

                fine_chamfer_loss, _ = chamfer_distance(sample_trg, sample_pred)

                loss = coarse_loss
                if rgb_fine is not None:
                    fine_diffuse_loss = img2mse(rgb_fine[..., :3], target_ray_values[..., :3])
                    fine_loss = fine_diffuse_loss
                    loss += fine_loss

                psnr = mse2psnr(loss.item())
                writer.add_scalar("validation/loss", loss.item(), i)
                writer.add_scalar("validation/coarse_loss", coarse_loss.item(), i)
                writer.add_scalar("validation/psnr", psnr, i)
                writer.add_image(
                    "validation/rgb_coarse", cast_to_image(rgb_coarse[..., :3]), i
                )
                if rgb_fine is not None:
                    writer.add_image(
                        "validation/rgb_fine", cast_to_image(rgb_fine[..., :3]), i
                    )
                    writer.add_scalar("validation/fine_loss", fine_loss.item(), i)
                writer.add_image(
                    "validation/img_target",
                    cast_to_image(target_ray_values[..., :3]),
                    i,
                )
                tqdm.write(
                    "Validation loss: "
                    + str(loss.item())
                    + "Validation diffuse loss: "
                    + str(fine_diffuse_loss)
                    + "Validation chamfer loss: "
                    + str(fine_chamfer_loss)
                    + " Validation PSNR: "
                    + str(psnr)
                    + " Time: "
                    + str(time.time() - start)
                )

        if i % cfg.experiment.save_every == 0 or i == cfg.experiment.train_iters - 1:
            checkpoint_dict = {
                "iter": i,
                "model_coarse_state_dict": model_coarse.state_dict(),
                "model_fine_state_dict": None
                if not model_fine
                else model_fine.state_dict(),
                "optimizer_state_dict": optimizer.state_dict(),
                "loss": loss,
                "psnr": psnr,
            }
            torch.save(
                checkpoint_dict,
                os.path.join(logdir, "checkpoint" + str(i).zfill(5) + ".ckpt"),
            )
            tqdm.write("================== Saved Checkpoint =================")

    print("Done!")


def cast_to_image(tensor):
    # Input tensor is (H, W, 3). Convert to (3, H, W).
    tensor = tensor.permute(2, 0, 1)
    # Conver to PIL Image and then np.array (output shape: (H, W, 3))
    img = np.array(torchvision.transforms.ToPILImage()(tensor.detach().cpu()))
    # Map back to shape (3, H, W), as tensorboard needs channels first.
    img = np.moveaxis(img, [-1], [0])
    return img


if __name__ == "__main__":
    print(os.getcwd())
    main()
=======
    seed_everything(cfg.experiment.randomseed)

    # Create model
    model = NeRFModel(cfg)

    # Model checkpoint generator
    checkpoint_callback = ModelCheckpoint(filepath = parser.checkpoint_dir, save_top_k = 3, save_last = True, verbose = True,
        monitor = "val_loss", mode = "min", prefix = "model")

    # Trainer callbacks
    loggerCallback = LoggerCallback(cfg)

    check_val_every_n_epoch = cfg.experiment.validate_every // len(model.train_dataset)
    steps_train = cfg.experiment.train_iters
    epochs_train = steps_train // len(model.train_dataset)

    trainer = Trainer(
        weights_summary = None,
        resume_from_checkpoint = parser.checkpoint_path,
        gpus = config_args.gpus,
        check_val_every_n_epoch = check_val_every_n_epoch,
        default_root_dir = parser.log_dir,
        logger = logger,
        num_sanity_val_steps = 0,
        checkpoint_callback = checkpoint_callback,
        row_log_interval = 1,
        log_gpu_memory = None,
        profiler = False,
        fast_dev_run = False,
        max_epochs = epochs_train,
        min_epochs = epochs_train,
        min_steps = steps_train,
        max_steps = steps_train,
        deterministic = True,
        progress_bar_refresh_rate = 0,
        accumulate_grad_batches = 1,
        callbacks = [ loggerCallback ]
    )

    logger.experiment.add_text("config", f"\t{cfg.dump()}".replace("\n", "\n\t"), 0)
    logger.experiment.add_text("params", f"\t{ModelSummary(model, mode = 'full')}".replace("\n", "\n\t"), 0)

    trainer.fit(model)
>>>>>>> d25a5c4f
<|MERGE_RESOLUTION|>--- conflicted
+++ resolved
@@ -1,26 +1,10 @@
 import os
 import argparse
 import time
-<<<<<<< HEAD
-import numpy as np
-=======
->>>>>>> d25a5c4f
 import torch
 import yaml
+import models
 
-<<<<<<< HEAD
-# git+https://github.com/facebookresearch/pytorch3d.git@stable
-from pytorch3d.io import load_obj, save_obj
-from pytorch3d.structures import Meshes
-from pytorch3d.ops import sample_points_from_meshes
-from pytorch3d.loss import chamfer_distance
-from torch.utils.tensorboard import SummaryWriter
-from tqdm import tqdm, trange
-from mesh_nerf import extract_geometry
-from nerf import (CfgNode, get_embedding_function, get_ray_bundle, img2mse,
-                  load_blender_data, load_llff_data, meshgrid_xy, models,
-                  mse2psnr, run_one_iter_of_nerf)
-=======
 from pathlib import Path
 from pytorch_lightning import Trainer, seed_everything
 from pytorch_lightning.callbacks import ModelCheckpoint
@@ -28,7 +12,7 @@
 from pytorch_lightning.loggers import TensorBoardLogger
 
 from nerf import CfgNode
-from model_nerf import NeRFModel, nest_dict
+from models import nest_dict
 from lightning_modules import LoggerCallback
 
 
@@ -77,27 +61,12 @@
 
         # Log root experiment path
         self.log_root_dir = str(self.root_path / self.exp_name)
->>>>>>> d25a5c4f
 
         # Train logger
         os.makedirs(Path(self.log_root_dir) / self.log_name, exist_ok = True)
         logger = TensorBoardLogger(self.log_root_dir, self.log_name, version=self.log_version,
                                    default_hp_metric=False)
 
-<<<<<<< HEAD
-def create_mesh(verts, faces_idx):
-    # We scale normalize and center the target mesh to fit in a sphere of radius 1 centered at (0,0,0).
-    # (scale, center) will be used to bring the predicted mesh to its original center and scale
-    verts = verts - verts.mean(0)
-    scale = max(verts.abs().max(0)[0])
-    verts = verts / scale
-
-    # We construct a Meshes structure for the target mesh
-    target_mesh = Meshes(verts=[verts], faces=[faces_idx])
-
-    return target_mesh
-
-=======
         # Logger log dir
         self.log_dir = Path(logger.log_dir)
 
@@ -114,11 +83,9 @@
         return cfg, logger
 
 
-if __name__ == "__main__":
+def main():
     torch.set_printoptions(threshold = 100, edgeitems = 50, precision = 8, sci_mode = False)
->>>>>>> d25a5c4f
 
-def main():
     parser = argparse.ArgumentParser()
     parser.add_argument(
         "--config", type = str, required = True, help = "Path to (.yml) config file."
@@ -136,14 +103,12 @@
         help = "Path to the training log to resume training.",
     )
     parser.add_argument(
-<<<<<<< HEAD
         "--mesh-path",
         type=str,
         default="lego.obj",
         help="Path to model replica.",
     )
-    configargs = parser.parse_args()
-=======
+    parser.add_argument(
         "--run-name",
         type = str,
         default = "default",
@@ -151,422 +116,24 @@
     )
 
     config_args = parser.parse_args()
->>>>>>> d25a5c4f
 
-    # root path
+    # Log path
     parser = PathParser("../logs")
     cfg, logger = parser.parse(config_args)
 
     # # (Optional:) enable this to track autograd issues when debugging
     # torch.autograd.set_detect_anomaly(True)
-<<<<<<< HEAD
-
-    # If a pre-cached dataset is available, skip the dataloader.
-    USE_CACHED_DATASET = False
-    train_paths, validation_paths = None, None
-    images, poses, render_poses, hwf, i_split = None, None, None, None, None
-    H, W, focal, i_train, i_val, i_test = None, None, None, None, None, None
-
-    if hasattr(cfg.dataset, "cachedir") and os.path.exists(cfg.dataset.cachedir):
-        train_paths = glob.glob(os.path.join(cfg.dataset.cachedir, "train", "*.data"))
-        validation_paths = glob.glob(
-            os.path.join(cfg.dataset.cachedir, "val", "*.data")
-        )
-        USE_CACHED_DATASET = True
-    else:
-        # Load dataset
-        images, poses, render_poses, hwf = None, None, None, None
-        if cfg.dataset.type.lower() == "blender":
-            images, poses, _, render_poses, hwf, i_split = load_blender_data(
-                cfg.dataset.basedir,
-                half_res=cfg.dataset.half_res,
-                testskip=cfg.dataset.testskip,
-            )
-            i_train, i_val, i_test = i_split
-            H, W, focal = hwf
-            H, W = int(H), int(W)
-            hwf = [H, W, focal]
-            if cfg.nerf.train.white_background:
-                images = images[..., :3] * images[..., -1:] + (1.0 - images[..., -1:])
-        elif cfg.dataset.type.lower() == "llff":
-            images, poses, bds, render_poses, i_test = load_llff_data(
-                cfg.dataset.basedir, factor=cfg.dataset.downsample_factor
-            )
-            hwf = poses[0, :3, -1]
-            poses = poses[:, :3, :4]
-            if not isinstance(i_test, list):
-                i_test = [i_test]
-            if cfg.dataset.llffhold > 0:
-                i_test = np.arange(images.shape[0])[:: cfg.dataset.llffhold]
-            i_val = i_test
-            i_train = np.array(
-                [
-                    i
-                    for i in np.arange(images.shape[0])
-                    if (i not in i_test and i not in i_val)
-                ]
-            )
-            H, W, focal = hwf
-            H, W = int(H), int(W)
-            hwf = [H, W, focal]
-            images = torch.from_numpy(images)
-            poses = torch.from_numpy(poses)
-
-    # Seed experiment for repeatability
-    seed = cfg.experiment.randomseed
-    np.random.seed(seed)
-    torch.manual_seed(seed)
-
-    # Device on which to run.
-    if torch.cuda.is_available():
-        device = "cuda"
-    else:
-        device = "cpu"
-
-    encode_position_fn = get_embedding_function(
-        num_encoding_functions=cfg.models.coarse.num_encoding_fn_xyz,
-        include_input=cfg.models.coarse.include_input_xyz,
-        log_sampling=cfg.models.coarse.log_sampling_xyz,
-    )
-
-    encode_direction_fn = None
-    if cfg.models.coarse.use_viewdirs:
-        encode_direction_fn = get_embedding_function(
-            num_encoding_functions=cfg.models.coarse.num_encoding_fn_dir,
-            include_input=cfg.models.coarse.include_input_dir,
-            log_sampling=cfg.models.coarse.log_sampling_dir,
-        )
-
-    # Initialize a coarse-resolution model.
-    model_coarse = getattr(models, cfg.models.coarse.type)(
-        num_encoding_fn_xyz=cfg.models.coarse.num_encoding_fn_xyz,
-        num_encoding_fn_dir=cfg.models.coarse.num_encoding_fn_dir,
-        include_input_xyz=cfg.models.coarse.include_input_xyz,
-        include_input_dir=cfg.models.coarse.include_input_dir,
-        use_viewdirs=cfg.models.coarse.use_viewdirs,
-    )
-    model_coarse.to(device)
-    # If a fine-resolution model is specified, initialize it.
-    model_fine = None
-    if hasattr(cfg.models, "fine"):
-        model_fine = getattr(models, cfg.models.fine.type)(
-            num_encoding_fn_xyz=cfg.models.fine.num_encoding_fn_xyz,
-            num_encoding_fn_dir=cfg.models.fine.num_encoding_fn_dir,
-            include_input_xyz=cfg.models.fine.include_input_xyz,
-            include_input_dir=cfg.models.fine.include_input_dir,
-            use_viewdirs=cfg.models.fine.use_viewdirs,
-        )
-        model_fine.to(device)
-
-    # Initialize optimizer.
-    trainable_parameters = list(model_coarse.parameters())
-    if model_fine is not None:
-        trainable_parameters += list(model_fine.parameters())
-
-    optimizer = getattr(torch.optim, cfg.optimizer.type)(
-        trainable_parameters, lr=cfg.optimizer.lr
-    )
-
-    # Setup logging.
-    logdir = os.path.join(cfg.experiment.logdir, cfg.experiment.id)
-
-    os.makedirs(logdir, exist_ok=True)
-    writer = SummaryWriter(logdir)
-    # Write out config parameters.
-    with open(os.path.join(logdir, "config.yml"), "w") as f:
-        f.write(cfg.dump())  # cfg, f, default_flow_style=False)
-
-    # By default, start at iteration 0 (unless a checkpoint is specified).
-    start_iter = 0
-
-    # Load an existing checkpoint, if a path is specified.
-    if os.path.exists(configargs.load_checkpoint):
-        checkpoint = torch.load(configargs.load_checkpoint)
-        model_coarse.load_state_dict(checkpoint["model_coarse_state_dict"])
-        if checkpoint["model_fine_state_dict"]:
-            model_fine.load_state_dict(checkpoint["model_fine_state_dict"])
-        optimizer.load_state_dict(checkpoint["optimizer_state_dict"])
-        start_iter = checkpoint["iter"]
-
-    # target 3D mesh
-    verts, faces, _ = load_obj(os.path.join(cfg.experiment.meshdir, configargs.mesh_path))
-
-    # find the faces and vertices
-    faces_idx = faces.verts_idx.to(device)
-    verts = verts.to(device)
-
-    # target mesh
-    target_mesh = create_mesh(verts, faces_idx)
-
-    for i in trange(start_iter, cfg.experiment.train_iters):
-
-        model_coarse.train()
-        if model_fine:
-            model_fine.train()
-
-        rgb_coarse, rgb_fine = None, None
-        target_ray_values = None
-        if USE_CACHED_DATASET:
-            datafile = np.random.choice(train_paths)
-            cache_dict = torch.load(datafile)
-            ray_bundle = cache_dict["ray_bundle"].to(device)
-            ray_origins, ray_directions = (
-                ray_bundle[0].reshape((-1, 3)),
-                ray_bundle[1].reshape((-1, 3)),
-            )
-            target_ray_values = cache_dict["target"][..., :3].reshape((-1, 3))
-            select_inds = np.random.choice(
-                ray_origins.shape[0],
-                size=(cfg.nerf.train.num_random_rays),
-                replace=False,
-            )
-            ray_origins, ray_directions = (
-                ray_origins[select_inds],
-                ray_directions[select_inds],
-            )
-            target_ray_values = target_ray_values[select_inds].to(device)
-            # ray_bundle = torch.stack([ray_origins, ray_directions], dim=0).to(device)
-
-            rgb_coarse, _, _, _, rgb_fine, _, _, _ = run_one_iter_of_nerf(
-                cache_dict["height"],
-                cache_dict["width"],
-                cache_dict["focal_length"],
-                model_coarse,
-                model_fine,
-                ray_origins,
-                ray_directions,
-                cfg,
-                mode="train",
-                encode_position_fn=encode_position_fn,
-                encode_direction_fn=encode_direction_fn,
-            )
-        else:
-            img_idx = np.random.choice(i_train)
-            img_target = images[img_idx].to(device)
-            pose_target = poses[img_idx, :3, :4].to(device)
-            ray_origins, ray_directions = get_ray_bundle(H, W, focal, pose_target)
-            coords = torch.stack(
-                meshgrid_xy(torch.arange(H).to(device), torch.arange(W).to(device)),
-                dim=-1,
-            )
-            coords = coords.reshape((-1, 2))
-            select_inds = np.random.choice(
-                coords.shape[0], size=(cfg.nerf.train.num_random_rays), replace=False
-            )
-            select_inds = coords[select_inds]
-            ray_origins = ray_origins[select_inds[:, 0], select_inds[:, 1], :]
-            ray_directions = ray_directions[select_inds[:, 0], select_inds[:, 1], :]
-            # batch_rays = torch.stack([ray_origins, ray_directions], dim=0)
-            target_s = img_target[select_inds[:, 0], select_inds[:, 1], :]
-
-            then = time.time()
-            rgb_coarse, _, _, _, rgb_fine, _, _, _ = run_one_iter_of_nerf(
-                H,
-                W,
-                focal,
-                model_coarse,
-                model_fine,
-                ray_origins,
-                ray_directions,
-                cfg,
-                mode="train",
-                encode_position_fn=encode_position_fn,
-                encode_direction_fn=encode_direction_fn,
-            )
-            target_ray_values = target_s
-
-        coarse_loss = torch.nn.functional.mse_loss(
-            rgb_coarse[..., :3], target_ray_values[..., :3]
-        )
-        fine_loss = None
-        if rgb_fine is not None:
-            fine_loss = torch.nn.functional.mse_loss(
-                rgb_fine[..., :3], target_ray_values[..., :3]
-            )
-
-        loss = coarse_loss + (fine_loss if fine_loss is not None else 0.0)
-        loss.backward()
-
-        psnr = mse2psnr(loss.item())
-
-        optimizer.step()
-        optimizer.zero_grad()
-
-        # Learning rate updates
-        num_decay_steps = cfg.scheduler.lr_decay * 1000
-        lr_new = cfg.optimizer.lr * (
-            cfg.scheduler.lr_decay_factor ** (i / num_decay_steps)
-        )
-        for param_group in optimizer.param_groups:
-            param_group["lr"] = lr_new
-
-        if i % cfg.experiment.print_every == 0 or i == cfg.experiment.train_iters - 1:
-            tqdm.write(
-                "[TRAIN] Iter: "
-                + str(i)
-                + " Loss: "
-                + str(loss.item())
-                + " PSNR: "
-                + str(psnr)
-            )
-        writer.add_scalar("train/loss", loss.item(), i)
-        writer.add_scalar("train/coarse_loss", coarse_loss.item(), i)
-        if rgb_fine is not None:
-            writer.add_scalar("train/fine_loss", fine_loss.item(), i)
-        writer.add_scalar("train/psnr", psnr, i)
-
-        # Validation
-        if (
-            i % cfg.experiment.validate_every == 0
-            or i == cfg.experiment.train_iters - 1
-        ):
-            tqdm.write("[VAL] =======> Iter: " + str(i))
-            model_coarse.eval()
-            if model_fine:
-                model_coarse.eval()
-
-            start = time.time()
-            with torch.no_grad():
-                rgb_coarse, rgb_fine = None, None
-                target_ray_values = None
-                if USE_CACHED_DATASET:
-                    datafile = np.random.choice(validation_paths)
-                    cache_dict = torch.load(datafile)
-                    rgb_coarse, _, _, _, rgb_fine, _, _, _ = run_one_iter_of_nerf(
-                        cache_dict["height"],
-                        cache_dict["width"],
-                        cache_dict["focal_length"],
-                        model_coarse,
-                        model_fine,
-                        cache_dict["ray_origins"].to(device),
-                        cache_dict["ray_directions"].to(device),
-                        cfg,
-                        mode="validation",
-                        encode_position_fn=encode_position_fn,
-                        encode_direction_fn=encode_direction_fn,
-                    )
-                    target_ray_values = cache_dict["target"].to(device)
-                else:
-                    img_idx = np.random.choice(i_val)
-                    img_target = images[img_idx].to(device)
-                    pose_target = poses[img_idx, :3, :4].to(device)
-                    ray_origins, ray_directions = get_ray_bundle(
-                        H, W, focal, pose_target
-                    )
-                    rgb_coarse, _, _, _, rgb_fine, _, _, _ = run_one_iter_of_nerf(
-                        H,
-                        W,
-                        focal,
-                        model_coarse,
-                        model_fine,
-                        ray_origins,
-                        ray_directions,
-                        cfg,
-                        mode="validation",
-                        encode_position_fn=encode_position_fn,
-                        encode_direction_fn=encode_direction_fn,
-                    )
-                    target_ray_values = img_target
-                coarse_loss = img2mse(rgb_coarse[..., :3], target_ray_values[..., :3])
-                loss, fine_diffuse_loss, fine_chamfer_loss = 0.0, 0.0, 0.0
-
-                # Chamfer Loss
-                # Read the input 3D model
-                vertices, faces, _, _, _, _ = extract_geometry(model_fine, encode_position_fn, encode_direction_fn)
-
-                # Move to the available device
-                verts, faces_idx = vertices.to(device), faces.to(device)
-
-                # We construct a Meshes structure for the target mesh
-                input_mesh = create_mesh(verts, faces_idx)
-
-                # Sparse sampling
-                sample_trg = sample_points_from_meshes(target_mesh, 1600)
-                sample_pred = sample_points_from_meshes(input_mesh, 1600)
-
-                fine_chamfer_loss, _ = chamfer_distance(sample_trg, sample_pred)
-
-                loss = coarse_loss
-                if rgb_fine is not None:
-                    fine_diffuse_loss = img2mse(rgb_fine[..., :3], target_ray_values[..., :3])
-                    fine_loss = fine_diffuse_loss
-                    loss += fine_loss
-
-                psnr = mse2psnr(loss.item())
-                writer.add_scalar("validation/loss", loss.item(), i)
-                writer.add_scalar("validation/coarse_loss", coarse_loss.item(), i)
-                writer.add_scalar("validation/psnr", psnr, i)
-                writer.add_image(
-                    "validation/rgb_coarse", cast_to_image(rgb_coarse[..., :3]), i
-                )
-                if rgb_fine is not None:
-                    writer.add_image(
-                        "validation/rgb_fine", cast_to_image(rgb_fine[..., :3]), i
-                    )
-                    writer.add_scalar("validation/fine_loss", fine_loss.item(), i)
-                writer.add_image(
-                    "validation/img_target",
-                    cast_to_image(target_ray_values[..., :3]),
-                    i,
-                )
-                tqdm.write(
-                    "Validation loss: "
-                    + str(loss.item())
-                    + "Validation diffuse loss: "
-                    + str(fine_diffuse_loss)
-                    + "Validation chamfer loss: "
-                    + str(fine_chamfer_loss)
-                    + " Validation PSNR: "
-                    + str(psnr)
-                    + " Time: "
-                    + str(time.time() - start)
-                )
-
-        if i % cfg.experiment.save_every == 0 or i == cfg.experiment.train_iters - 1:
-            checkpoint_dict = {
-                "iter": i,
-                "model_coarse_state_dict": model_coarse.state_dict(),
-                "model_fine_state_dict": None
-                if not model_fine
-                else model_fine.state_dict(),
-                "optimizer_state_dict": optimizer.state_dict(),
-                "loss": loss,
-                "psnr": psnr,
-            }
-            torch.save(
-                checkpoint_dict,
-                os.path.join(logdir, "checkpoint" + str(i).zfill(5) + ".ckpt"),
-            )
-            tqdm.write("================== Saved Checkpoint =================")
-
-    print("Done!")
-
-
-def cast_to_image(tensor):
-    # Input tensor is (H, W, 3). Convert to (3, H, W).
-    tensor = tensor.permute(2, 0, 1)
-    # Conver to PIL Image and then np.array (output shape: (H, W, 3))
-    img = np.array(torchvision.transforms.ToPILImage()(tensor.detach().cpu()))
-    # Map back to shape (3, H, W), as tensorboard needs channels first.
-    img = np.moveaxis(img, [-1], [0])
-    return img
-
-
-if __name__ == "__main__":
-    print(os.getcwd())
-    main()
-=======
     seed_everything(cfg.experiment.randomseed)
 
     # Create model
-    model = NeRFModel(cfg)
+    model = getattr(models, "NeRFModel")(cfg)
 
     # Model checkpoint generator
     checkpoint_callback = ModelCheckpoint(filepath = parser.checkpoint_dir, save_top_k = 3, save_last = True, verbose = True,
         monitor = "val_loss", mode = "min", prefix = "model")
 
     # Trainer callbacks
-    loggerCallback = LoggerCallback(cfg)
+    logger_callback = LoggerCallback(cfg)
 
     check_val_every_n_epoch = cfg.experiment.validate_every // len(model.train_dataset)
     steps_train = cfg.experiment.train_iters
@@ -592,11 +159,19 @@
         deterministic = True,
         progress_bar_refresh_rate = 0,
         accumulate_grad_batches = 1,
-        callbacks = [ loggerCallback ]
+        callbacks = [ logger_callback ]
     )
 
+    # Add log props
+    logger.experiment.add_text("description", cfg.experiment.message)
     logger.experiment.add_text("config", f"\t{cfg.dump()}".replace("\n", "\n\t"), 0)
     logger.experiment.add_text("params", f"\t{ModelSummary(model, mode = 'full')}".replace("\n", "\n\t"), 0)
 
     trainer.fit(model)
->>>>>>> d25a5c4f
+
+    print("Done!")
+
+
+if __name__ == "__main__":
+    print(os.getcwd())
+    main()