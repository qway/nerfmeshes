--- conflicted
+++ resolved
@@ -6,7 +6,7 @@
         self,
         num_layers=4,
         hidden_size=128,
-        skip_connect_every=4,
+        skip_step=4,
         num_encoding_fn_xyz=6,
         num_encoding_fn_dir=4,
         include_input_xyz=True,
@@ -28,7 +28,7 @@
         include_input_dir = 3 if include_input_dir else 0
         self.dim_xyz = include_input_xyz + 2 * 3 * num_encoding_fn_xyz
         self.dim_dir = include_input_dir + 2 * 3 * num_encoding_fn_dir
-        self.skip_connect_every = skip_connect_every
+        self.skip_step = skip_step
         self.num_layers = num_layers
         if not use_viewdirs:
             self.dim_dir = 0
@@ -36,7 +36,7 @@
         self.layer1 = torch.nn.Linear(self.dim_xyz, hidden_size)
         self.layers_xyz = torch.nn.ModuleList()
         for i in range(num_layers - 1):
-            if i % self.skip_connect_every == 0 and i > 0 and i != num_layers - 1:
+            if i % self.skip_step == 0 and i > 0 and i != num_layers - 1:
                 self.layers_xyz.append(
                     torch.nn.Linear(self.dim_xyz + hidden_size, hidden_size)
                 )
@@ -63,7 +63,7 @@
         xyz = self.encode_xyz(ray_points)
         x = self.layer1(xyz)
         for i, layer in enumerate(self.layers_xyz):
-            if i % self.skip_connect_every == 0 and i > 0 and i != self.num_layers - 1:
+            if i % self.skip_step == 0 and i > 0 and i != self.num_layers - 1:
                 x = torch.cat((x, xyz), dim=-1)
             x = self.relu(layer(x))
         if self.use_viewdirs:
@@ -84,8 +84,8 @@
 class SimpleModel(torch.nn.Module):
     def __init__(
         self,
-        hidden_layers=4,
-        hidden_layers_view=2,
+        num_layers=4,
+        num_layers_view=2,
         hidden_size=128,
         num_encoding_fn_xyz=128,
         num_encoding_fn_dir=4,
@@ -93,7 +93,7 @@
         include_input_dir=True,
         log_sampling_xyz=True,
         log_sampling_dir=True,
-        skip_count=1,
+        skip_step=1,
         encoding="spatial",
         **kwargs
     ):
@@ -106,18 +106,18 @@
         self.hidden_all = MultiSkipModule(
             hidden_size,
             self.encode_xyz.output_size(),
-            hidden_layers,
-            skip_count=skip_count,
+            num_layers,
+            skip_step=skip_step,
         )
         self.color = SimpleModule(hidden_size, 3, activation=torch.nn.Sigmoid())
         self.depth = torch.nn.Linear(hidden_size, 1)
 
-        self.hidden_layers_view_amount = hidden_layers_view
-        if hidden_layers_view >= 0:
+        self.num_layers_view_amount = num_layers_view
+        if num_layers_view >= 0:
             self.hidden_view = MultiSkipModule(
                 hidden_size,
                 self.encode_xyz.output_size() + self.encode_dir.output_size(),
-                hidden_layers_view,
+                num_layers_view,
             )
 
     def forward(self, ray_points, ray_directions=None):
@@ -125,7 +125,7 @@
         x = self.layer0(xyz)
         x = self.hidden_all(x, xyz)
         depth = self.depth(x)
-        if self.hidden_layers_view_amount >= 0 and ray_directions is not None:
+        if self.num_layers_view_amount >= 0 and ray_directions is not None:
             xyzdir = torch.cat((xyz, self.encode_dir(ray_directions)), dim=-1)
             x = self.hidden_view(x, xyzdir)
         color = self.color(x)
@@ -135,8 +135,8 @@
 class SpecularSimpleModel(torch.nn.Module):
     def __init__(
         self,
-        hidden_layers=4,
-        hidden_layers_view=2,
+        num_layers=4,
+        num_layers_view=2,
         hidden_size=128,
         num_encoding_fn_xyz=128,
         num_encoding_fn_dir=4,
@@ -144,7 +144,7 @@
         include_input_dir=True,
         log_sampling_xyz=True,
         log_sampling_dir=True,
-        skip_count=1,
+        skip_step=1,
         luminance_function="min1",
         **kwargs
     ):
@@ -154,22 +154,22 @@
             num_encoding_fn_dir, include_input_dir, log_sampling_dir
         )
         self.layer0 = SimpleModule(self.encode_xyz.output_size(), hidden_size)
-        # self.hidden_all = MultiSkipModule(hidden_size, self.encode_xyz.output_size(), hidden_layers, skip_count=skip_count)
+        # self.hidden_all = MultiSkipModule(hidden_size, self.encode_xyz.output_size(), num_layers, skip_step=skip_step)
         self.hidden_all = MultiSkipModule(
             hidden_size,
             self.encode_xyz.output_size(),
-            hidden_layers,
-            skip_count=skip_count,
+            num_layers,
+            skip_step=skip_step,
         )
         self.color = SimpleModule(hidden_size, 3, activation=torch.nn.Sigmoid())
         self.depth = torch.nn.Linear(hidden_size, 1)
 
-        self.hidden_layers_view_amount = hidden_layers_view
-        if hidden_layers_view >= 0:
+        self.num_layers_view_amount = num_layers_view
+        if num_layers_view >= 0:
             self.hidden_view = MultiSkipModule(
                 hidden_size,
                 self.encode_xyz.output_size() + self.encode_dir.output_size(),
-                hidden_layers_view,
+                num_layers_view,
             )
             self.specular = SimpleModule(hidden_size, 1, activation=torch.nn.Tanh())
             self.combine = get_luminance_function(luminance_function)
@@ -180,7 +180,7 @@
         x = self.hidden_all(x, xyz)
         depth = self.depth(x)
         color = self.color(x)
-        if self.hidden_layers_view_amount >= 0 and ray_directions is not None:
+        if self.num_layers_view_amount >= 0 and ray_directions is not None:
             xyzdir = torch.cat((xyz, self.encode_dir(ray_directions)), dim=-1)
             x = self.hidden_view(x, xyzdir)
             specular = torch.nn.functional.relu(self.specular(x))
@@ -190,13 +190,13 @@
 
 class FlatModel(torch.nn.Module):
     def __init__(
-        self, hidden_size=256, hidden_layers=2, num_encoding_fn_xyz=128, **kwargs
+        self, hidden_size=256, num_layers=2, num_encoding_fn_xyz=128, **kwargs
     ):
         super(FlatModel, self).__init__()
         self.embed = FastRotPos(3, num_encoding_fn_xyz, 10)
         self.hidden_all = torch.nn.Sequential(
             SimpleModule(self.embed.output_size(), hidden_size),
-            *[SimpleModule(hidden_size,hidden_size) for _ in range(hidden_layers)]
+            *[SimpleModule(hidden_size,hidden_size) for _ in range(num_layers)]
         )
 
         self.depth = SimpleModule(hidden_size, 1)
@@ -212,13 +212,13 @@
 
 class ResModel(torch.nn.Module):
     def __init__(
-        self, hidden_size=128, hidden_layers=2, num_encoding_fn_xyz=128, **kwargs
+        self, hidden_size=128, num_layers=2, num_encoding_fn_xyz=128, **kwargs
     ):
         super(ResModel, self).__init__()
         self.embed = SimpleSpatialEmbedding(3, num_encoding_fn_xyz, 8)
         self.model0 = SimpleModule(self.embed.output_size(), hidden_size)
         self.model1 = torch.nn.Sequential(
-            *[ResBlock(hidden_size, hidden_size // 2) for _ in range(hidden_layers)]
+            *[ResBlock(hidden_size, hidden_size // 2) for _ in range(num_layers)]
         )
 
         self.depth = SimpleModule(hidden_size, 1)
@@ -236,8 +236,8 @@
 class DropModel(torch.nn.Module):
     def __init__(
         self,
-        hidden_layers=4,
-        hidden_layers_view=2,
+        num_layers=4,
+        num_layers_view=2,
         hidden_size=128,
         num_encoding_fn_xyz=128,
         num_encoding_fn_dir=4,
@@ -245,7 +245,7 @@
         include_input_dir=True,
         log_sampling_xyz=True,
         log_sampling_dir=True,
-        skip_count=1,
+        skip_step=1,
         encoding="spatial",
         **kwargs
     ):
@@ -258,19 +258,19 @@
         self.hidden_all = MultiSkipModule(
                 hidden_size,
                 self.encode_xyz.output_size(),
-                hidden_layers,
-                skip_count=skip_count)
+                num_layers,
+                skip_step=skip_step)
         self.drop = torch.nn.Dropout(0.5)
 
         self.color = SimpleModule(hidden_size, 3, activation=torch.nn.Sigmoid())
         self.depth = torch.nn.Linear(hidden_size, 1)
 
-        self.hidden_layers_view_amount = hidden_layers_view
-        if hidden_layers_view >= 0:
+        self.num_layers_view_amount = num_layers_view
+        if num_layers_view >= 0:
             self.hidden_view = MultiSkipModule(
                 hidden_size,
                 self.encode_xyz.output_size() + self.encode_dir.output_size(),
-                hidden_layers_view,
+                num_layers_view,
             )
 
     def forward(self, ray_points, ray_directions=None):
@@ -279,7 +279,7 @@
         x = self.hidden_all(x, xyz)
         x = self.drop(x)
         depth = self.depth(x)
-        if self.hidden_layers_view_amount >= 0 and ray_directions is not None:
+        if self.num_layers_view_amount >= 0 and ray_directions is not None:
             xyzdir = torch.cat((xyz, self.encode_dir(ray_directions)), dim=-1)
             x = self.hidden_view(x, xyzdir)
         color = self.color(x)
@@ -289,9 +289,9 @@
 class RotFlexibleNeRFModel(torch.nn.Module):
     def __init__(
         self,
-        hidden_layers=4,
-        hidden_size=128,
-        skip_count=4,
+        num_layers=4,
+        hidden_size=128,
+        skip_step=4,
         num_encoding_fn_xyz=64,
         num_encoding_fn_dir=4,
         include_input_dir=True,
@@ -310,20 +310,15 @@
 
         include_input_dir = 3 if include_input_dir else 0
         self.dim_dir = include_input_dir + 2 * 3 * num_encoding_fn_dir
-<<<<<<< HEAD
-        self.skip_connect_every = skip_connect_every
+        self.skip_step = skip_step
         self.num_layers = num_layers
-=======
-        self.skip_connect_every = skip_count
-        self.num_layers = hidden_layers
->>>>>>> d25a5c4f
         if not use_viewdirs:
             self.dim_dir = 0
 
         self.layer1 = torch.nn.Linear(self.encode_xyz.output_size(), hidden_size)
         self.layers_xyz = torch.nn.ModuleList()
-        for i in range(hidden_layers - 1):
-            if i % self.skip_connect_every == 0 and i > 0 and i != hidden_layers - 1:
+        for i in range(num_layers - 1):
+            if i % self.skip_step == 0 and i > 0 and i != num_layers - 1:
                 self.layers_xyz.append(
                     torch.nn.Linear(self.encode_xyz.output_size() + hidden_size, hidden_size)
                 )
@@ -346,37 +341,25 @@
 
         self.relu = torch.nn.functional.relu
 
-<<<<<<< HEAD
-    def forward(self, x):
-        if self.use_viewdirs:
-            xyz, view = x[..., : self.dim_xyz], x[..., self.dim_xyz :]
-        else:
-            xyz = x[..., : self.dim_xyz]
-
-        x = self.layer1(xyz)
-        for i in range(len(self.layers_xyz)):
-            if (
-                i % self.skip_connect_every == 0
-                and i > 0
-                and i != self.num_layers - 1
-            ):
-=======
     def forward(self, ray_points, ray_directions=None):
         xyz = self.encode_xyz(ray_points)
         x = self.layer1(xyz)
         for i, layer in enumerate(self.layers_xyz):
-            if i % self.skip_connect_every == 0 and i > 0 and i != self.num_layers - 1:
->>>>>>> d25a5c4f
+            if i % self.skip_step == 0 and i > 0 and i != self.num_layers - 1:
                 x = torch.cat((x, xyz), dim=-1)
             x = self.relu(layer(x))
+
         if self.use_viewdirs:
             view = self.encode_dir(ray_directions)
             feat = self.relu(self.fc_feat(x))
             alpha = self.fc_alpha(x)
+
             x = torch.cat((feat, view), dim=-1)
             for l in self.layers_dir:
                 x = self.relu(l(x))
+
             rgb = torch.sigmoid(self.fc_rgb(x))
+
             return torch.cat((rgb, alpha), dim=-1)
         else:
             x = self.fc_out(x)
